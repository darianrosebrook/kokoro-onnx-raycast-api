--- conflicted
+++ resolved
@@ -35,11 +35,7 @@
 # Misaki G2P backend - lazy initialization
 # Use None to indicate uninitialized state, True/False for known availability
 _misaki_backend = None
-<<<<<<< HEAD
 _misaki_available: Optional[bool] = None
-=======
-_misaki_available = None  # Changed from False to None to allow proper lazy initialization
->>>>>>> dba45f6a
 
 # Fallback imports
 try:
@@ -111,66 +107,47 @@
         Misaki G2P backend instance or None if initialization fails
     """
     global _misaki_backend, _misaki_available
-    
-<<<<<<< HEAD
+
     # Thread-safe initialization
     with _misaki_lock:
+        # Already initialized
         if _misaki_backend is not None:
             return _misaki_backend
-=======
-    if _misaki_backend is not None:
-        return _misaki_backend
-    
-    # If we already know it's not available, don't retry
-    if _misaki_available is False:
-        return None
-    
-    # If we haven't tried yet (_misaki_available is None), proceed with initialization
-    if _misaki_available is None:
-        pass  # Continue with initialization
-    elif _misaki_available is True:
-        return _misaki_backend  # Already available
-    
-    try:
-        # Try to import and initialize Misaki
-        from misaki import en
->>>>>>> dba45f6a
-        
-        # If we already know it's available, return the backend
-        if _misaki_available is True:
-            return _misaki_backend
-        
+
+        # Known unavailable
+        if _misaki_available is False:
+            return None
+
         try:
             # Try to import and initialize Misaki
             from misaki import en
-            
-            # Initialize with specified language, no transformer, with fallback
+
+            # Initialize with specified language, no transformer, with fallback handled above
             _misaki_backend = en.G2P(
-                trf=False,  # No transformer for faster processing
-                british=False,  # American English (for now, can be extended for other languages)
-                fallback=None  # We'll handle fallback at a higher level
+                trf=False,
+                british=False,
+                fallback=None
             )
-            
-            # Test the backend with a simple phrase to make sure it works properly
+
+            # Smoke test the backend
             test_result = _misaki_backend("hello")
             if test_result is None or not hasattr(test_result, '__iter__') or len(test_result) < 2:
                 logger.error(f"❌ Misaki backend test failed: returned {test_result}")
                 _misaki_backend = None
                 _misaki_available = False
                 return None
-            
-            # Extract first two elements (phonemes, tokens) - allows for future extensions
-            phonemes, tokens = test_result[:2]
+
+            phonemes, _tokens = test_result[:2]
             if phonemes is None or not isinstance(phonemes, str):
                 logger.error(f"❌ Misaki backend test failed: invalid phonemes {phonemes}")
                 _misaki_backend = None
                 _misaki_available = False
                 return None
-            
+
             _misaki_available = True
             logger.info("✅ Misaki G2P backend initialized and tested successfully")
             return _misaki_backend
-            
+
         except ImportError as e:
             logger.warning(f"⚠️ Misaki G2P not available: {e}")
             _misaki_available = False
@@ -293,22 +270,14 @@
                 raise ValueError("Misaki returned invalid phoneme type")
             
             # Convert to list format expected by the system
-<<<<<<< HEAD
-            # Handle case where phonemes might be None or empty
             logger.debug(f"Converting phonemes to list: {phonemes}")
             if phonemes is None:
                 phoneme_list = []
                 logger.debug("Phonemes was None, using empty list")
             else:
+                # Remove spaces to produce a compact phoneme list
                 phoneme_list = list(phonemes.replace(' ', ''))
                 logger.debug(f"Converted to phoneme list: {phoneme_list[:10]}...")
-=======
-            # Misaki returns space-separated phonemes, so we need to split and filter
-            phoneme_list = []
-            for char in phonemes:
-                if char != ' ':  # Skip spaces but keep all other characters
-                    phoneme_list.append(char)
->>>>>>> dba45f6a
             
             # Validate we have actual phoneme content
             if not phoneme_list:
